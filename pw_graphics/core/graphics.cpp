--- conflicted
+++ resolved
@@ -898,28 +898,17 @@
 
     switch(_PType)
     {
-<<<<<<< HEAD
-        case LineType::GRAPHICS_LINETYPE_SINGLE:
+        case PolygonType::FILLED:
+            /// \todo Implement filled polygon type
+            break;
+        case PolygonType::LINE_SINGLE:
             m_pvecIndex = &m_vecIndicesLines;
             break;
-        case LineType::GRAPHICS_LINETYPE_LOOP:
+        case PolygonType::LINE_LOOP:
             m_pvecIndex = &m_vecIndicesLineLoop;
             break;
-        case LineType::GRAPHICS_LINETYPE_STRIP:
+        case PolygonType::LINE_STRIP:
             m_pvecIndex = &m_vecIndicesLineStrip;
-=======
-        case PolygonType::FILLED:
-            glBegin(GL_LINE_LOOP);
-            break;
-        case PolygonType::LINE_SINGLE:
-            glBegin(GL_LINES);  
-            break;
-        case PolygonType::LINE_LOOP:
-            glBegin(GL_LINE_LOOP);
-            break;
-        case PolygonType::LINE_STRIP:
-            glBegin(GL_LINE_STRIP);
->>>>>>> 9beebb6e
             break;
     }
 }
