--- conflicted
+++ resolved
@@ -30,14 +30,12 @@
 
 #include "graphics.h"
 
-<<<<<<< HEAD
+#include "conf_pw.h"
+#include "math_constants.h"
+
 #include <glm/gtc/matrix_transform.hpp>
 #include <glm/gtx/transform.hpp>
 #include <glm/gtc/type_ptr.hpp>
-=======
-#include "conf_pw.h"
-#include "math_constants.h"
->>>>>>> 3c9e43a9
 
 ///////////////////////////////////////////////////////////////////////////////
 ///
@@ -253,14 +251,6 @@
     //--------------------------------------------------------------------------
     // Initialize window and graphics
     //--------------------------------------------------------------------------
-<<<<<<< HEAD
-    m_pWindow = new WindowHandleType(sf::VideoMode(m_unWidthScr, m_unHeightScr),
-                                     "Planeworld", sf::Style::Default,
-                                     sf::ContextSettings(24,8,4,3,3,sf::ContextSettings::Core)
-                                    );
-    MEM_ALLOC("WindowHandleType")
-=======
->>>>>>> 3c9e43a9
     m_pWindow->setMouseCursorVisible(false);
     m_pWindow->setVerticalSyncEnabled(false);
     DOM_VAR(INFO_MSG("Graphics", "Found OpenGL version: " << m_pWindow->getSettings().majorVersion << "." << m_pWindow->getSettings().minorVersion))
@@ -283,22 +273,12 @@
     m_ShaderProgram.link();
     m_ShaderProgram.use();
     
-    m_matProjection = glm::ortho<float>(m_ViewPort.left, m_ViewPort.right,
-                                        m_ViewPort.bottom, m_ViewPort.top,
-                                        m_ViewPort.near, m_ViewPort.far);
+    m_matProjection = glm::ortho<float>(m_ViewPort.leftplane, m_ViewPort.rightplane,
+            m_ViewPort.bottomplane, m_ViewPort.topplane,
+            m_ViewPort.nearplane, m_ViewPort.farplane);
     GLint nProjMatLoc=glGetUniformLocation(m_ShaderProgram.getID(), "matProjection");
     glUniformMatrix4fv(nProjMatLoc, 1, GL_FALSE, glm::value_ptr(m_matProjection));
     
-<<<<<<< HEAD
-=======
-    // Setup projection
-    glMatrixMode(GL_PROJECTION);
-    glLoadIdentity();
-    glOrtho(m_ViewPort.leftplane, m_ViewPort.rightplane,
-            m_ViewPort.bottomplane, m_ViewPort.topplane,
-            m_ViewPort.nearplane, m_ViewPort.farplane);
-
->>>>>>> 3c9e43a9
     // Enable blending
     glEnable(GL_BLEND);
     glBlendFunc(GL_SRC_ALPHA, GL_ONE_MINUS_SRC_ALPHA);
@@ -345,24 +325,18 @@
     
     glBindBuffer(GL_ELEMENT_ARRAY_BUFFER, m_unIBOLineStrip);
     glBufferData(GL_ELEMENT_ARRAY_BUFFER, m_vecIndicesLineStrip.size()*sizeof(GLuint), nullptr, GL_STREAM_DRAW);
-    
-    glBindBuffer(GL_ELEMENT_ARRAY_BUFFER, m_unIBOLineLoop);
-    glBufferData(GL_ELEMENT_ARRAY_BUFFER, m_vecIndicesLineLoop.size()*sizeof(GLuint), nullptr, GL_STREAM_DRAW);
-    
-    glBindBuffer(GL_ELEMENT_ARRAY_BUFFER, m_unIBOPoints);
-    glBufferData(GL_ELEMENT_ARRAY_BUFFER, m_vecIndicesPoints.size()*sizeof(GLuint), nullptr, GL_STREAM_DRAW);
-    
-<<<<<<< HEAD
-    glBindBuffer(GL_ELEMENT_ARRAY_BUFFER, m_unIBOTriangles);
-    glBufferData(GL_ELEMENT_ARRAY_BUFFER, m_vecIndicesTriangles.size()*sizeof(GLuint), nullptr, GL_STREAM_DRAW);
-=======
-//     float mcolor[] = { 1.0f, 0.0f, 0.0f, 1.0f };
-//     glMaterialfv(GL_FRONT, GL_AMBIENT_AND_DIFFUSE, mcolor);
-//     glFrontFace(GL_CCW);
     #ifdef PW_MULTITHREADING
         m_pWindow->setActive(false);
     #endif
->>>>>>> 3c9e43a9
+    
+    glBindBuffer(GL_ELEMENT_ARRAY_BUFFER, m_unIBOLineLoop);
+    glBufferData(GL_ELEMENT_ARRAY_BUFFER, m_vecIndicesLineLoop.size()*sizeof(GLuint), nullptr, GL_STREAM_DRAW);
+    
+    glBindBuffer(GL_ELEMENT_ARRAY_BUFFER, m_unIBOPoints);
+    glBufferData(GL_ELEMENT_ARRAY_BUFFER, m_vecIndicesPoints.size()*sizeof(GLuint), nullptr, GL_STREAM_DRAW);
+    
+    glBindBuffer(GL_ELEMENT_ARRAY_BUFFER, m_unIBOTriangles);
+    glBufferData(GL_ELEMENT_ARRAY_BUFFER, m_vecIndicesTriangles.size()*sizeof(GLuint), nullptr, GL_STREAM_DRAW);
     
     glEnable(GL_PRIMITIVE_RESTART);
     glPrimitiveRestartIndex(m_unIndexMax);
@@ -396,28 +370,11 @@
     m_ViewPort.leftplane   = -m_ViewPort.rightplane;
     m_ViewPort.bottomplane = -m_ViewPort.topplane;
     
-<<<<<<< HEAD
-    m_matProjection = glm::ortho<float>(m_ViewPort.left, m_ViewPort.right,
-                                        m_ViewPort.bottom, m_ViewPort.top,
-                                        m_ViewPort.near, m_ViewPort.far);
+    m_matProjection = glm::ortho<float>(m_ViewPort.leftplane, m_ViewPort.rightplane,
+            m_ViewPort.bottomplane, m_ViewPort.topplane,
+            m_ViewPort.nearplane, m_ViewPort.farplane);
     GLint nProjMatLoc=glGetUniformLocation(m_ShaderProgram.getID(), "matProjection");
     glUniformMatrix4fv(nProjMatLoc, 1, GL_FALSE, glm::value_ptr(m_matProjection));
-=======
-    // Setup viewport
-    glMatrixMode(GL_VIEWPORT);
-    glLoadIdentity();
-    glViewport(0, 0, _unWidthScr, _unHeightScr);
-    
-    // Setup projection
-    glMatrixMode(GL_PROJECTION);
-    glLoadIdentity();
-    glOrtho(m_ViewPort.leftplane, m_ViewPort.rightplane,
-            m_ViewPort.bottomplane, m_ViewPort.topplane,
-            m_ViewPort.nearplane, m_ViewPort.farplane);
-   
-    glMatrixMode(GL_MODELVIEW);
-    glLoadIdentity();
->>>>>>> 3c9e43a9
     
     // Store resolution
     m_unWidthScr = _unWidthScr;
@@ -685,28 +642,6 @@
 
 ///////////////////////////////////////////////////////////////////////////////
 ///
-<<<<<<< HEAD
-=======
-/// \brief Draw a filled rectangle
-///
-/// \param _vecLL   Lower left corner
-/// \param _vecUR   Upper right corner
-///
-///////////////////////////////////////////////////////////////////////////////
-void CGraphics::filledRect(const Vector2d& _vecLL, const Vector2d& _vecUR) const
-{
-    METHOD_ENTRY("CGraphics::filledRect")
-
-    glBegin(GL_QUADS);
-        glVertex3d(_vecLL[0], _vecLL[1], -15.0);
-        glVertex3d(_vecUR[0], _vecLL[1], -15.0);
-        glVertex3d(_vecUR[0], _vecUR[1], -15.0);
-        glVertex3d(_vecLL[0], _vecUR[1], -15.0);
-    glEnd();
-}
-
-///////////////////////////////////////////////////////////////////////////////
-///
 /// \brief Draw a filled rectangle in screen space
 ///
 /// \param _vecLL   Lower left corner
@@ -732,7 +667,6 @@
 
 ///////////////////////////////////////////////////////////////////////////////
 ///
->>>>>>> 3c9e43a9
 /// \brief Draw a polygon line
 ///
 /// \param _Vertices List of vertices
