--- conflicted
+++ resolved
@@ -214,11 +214,6 @@
         void dot(const Vector2d&) const;
         void dots(const std::vector<Vector2d>&, const Vector2d& _vecOffset = Vector2d(0.0,0.0)) const;
         void filledCircle(const Vector2d&, const double&, const int = 12, const bool = false) const;
-<<<<<<< HEAD
-        void filledRectSS(const Vector2d&, const Vector2d&) const;
-=======
-        void filledRect(const Vector2d&, const Vector2d&) const;
->>>>>>> 343ca3b3
         void polygon(const VertexListType&, const PolygonType&, const Vector2d& _vecOffset = Vector2d(0.0,0.0)) const;
         void rect(const Vector2d&, const Vector2d&) const;
         void showVec(const Vector2d&, const Vector2d&) const;
