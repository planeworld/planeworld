////////////////////////////////////////////////////////////////////////////////
//
// This file is part of planeworld, a 2D simulation of physics and much more.
// Copyright (C) 2009-2016 Torsten Büschenfeld
//
// This program is free software: you can redistribute it and/or modify
// it under the terms of the GNU General Public License as published by
// the Free Software Foundation, either version 3 of the License, or
// (at your option) any later version.
//
// This program is distributed in the hope that it will be useful,
// but WITHOUT ANY WARRANTY; without even the implied warranty of
// MERCHANTABILITY or FITNESS FOR A PARTICULAR PURPOSE.  See the
// GNU General Public License for more details.
//
// You should have received a copy of the GNU General Public License
// along with this program.  If not, see <http://www.gnu.org/licenses/>.
//
////////////////////////////////////////////////////////////////////////////////

////////////////////////////////////////////////////////////////////////////////
///
/// \file       graphics.h
/// \brief      prototype of class "CGraphics"
///
/// \author     Torsten Büschenfeld (planeworld@bfeld.eu)
/// \date       2009-10-18
///
////////////////////////////////////////////////////////////////////////////////
#ifndef GRAPHICS_H
#define GRAPHICS_H

//--- Standard header --------------------------------------------------------//
#include <list>
#include <vector>

//--- Program header ---------------------------------------------------------//
#include "circular_buffer.h"
#include "log.h"
#include "shader_program.h"

//--- Misc header ------------------------------------------------------------//
#include <eigen3/Eigen/Core>
#include <eigen3/Eigen/Geometry>

#define GL_GLEXT_PROTOTYPES
#include <GL/gl.h>
#include "GL/glext.h"
#include <glm/mat4x4.hpp>

#include <SFML/OpenGL.hpp>
// #include <SFML/Window.hpp>
#include <SFML/Graphics.hpp>

using namespace Eigen;


/// Type definition for window handle to enable easy changes
typedef sf::RenderWindow WindowHandleType;

// Constants
const std::uint16_t GRAPHICS_WIDTH_DEFAULT = 1440u;     ///< Default x-resolution
const std::uint16_t GRAPHICS_HEIGHT_DEFAULT = 900u;     ///< Default y-resolution

const GLuint GRAPHICS_SIZE_OF_INDEX_BUFFER = 1000000u;  ///< Size of VBOs/VAOs/IBOs to keep all data

const double GRAPHICS_PX_PER_METER = 2.0;               ///< Default resolution, pixel per meter
const double GRAPHICS_FOV_DEFAULT = 45.0;               ///< Default fov
const double GRAPHICS_RIGHT_DEFAULT =
                double(GRAPHICS_WIDTH_DEFAULT)*0.5
                      /GRAPHICS_PX_PER_METER;           ///< Default right plane
const double GRAPHICS_LEFT_DEFAULT = 
                -GRAPHICS_RIGHT_DEFAULT;                ///< Default left plane
const double GRAPHICS_TOP_DEFAULT =
                double(GRAPHICS_HEIGHT_DEFAULT)*0.5
                      /GRAPHICS_PX_PER_METER;           ///< Default top plane
const double GRAPHICS_BOTTOM_DEFAULT =
                -GRAPHICS_TOP_DEFAULT;                  ///< Default bottom plane
const double GRAPHICS_NEAR_DEFAULT = 0.1;               ///< Default min depth
const double GRAPHICS_FAR_DEFAULT = 1000.0;             ///< Default max depth

const double GRAPHICS_DEPTH_DEFAULT = -15.0;            ///< Default drawing depth

const double GRAPHICS_DYN_PEL_SIZE_DEFAULT = 10.0;      ///< Default size of dyn-objects

<<<<<<< HEAD
=======
const double GRAPHICS_RAD2DEG = 180.0 / M_PI;           ///< Converts radiant to degree values
const double GRAPHICS_MAX_CACHE_SIZE = 1024;            ///< Maximum size of cache

const bool GRAPHICS_CIRCLE_USE_CACHE = true;            ///< Flag for using sine/cosine cache

>>>>>>> c5ccdf7c
/// Specifies the type of polygon to be drawn
enum class PolygonType
{
    FILLED,
    LINE_SINGLE,
    LINE_LOOP,
    LINE_STRIP
};

/// Specifies the type of circle to be drawn
enum class CircleType
{
    FILLED,
    OUTLINE
};

/// Type definition for vertex list
typedef std::vector<Vector2d> VertexListType;

// Structure containing viewport information
struct ViewPort
{
    double leftplane = GRAPHICS_LEFT_DEFAULT;        ///< Left plane of viewport
    double rightplane = GRAPHICS_RIGHT_DEFAULT;      ///< Right plane of viewport
    double topplane = GRAPHICS_TOP_DEFAULT;          ///< Top plane of viewport
    double bottomplane = GRAPHICS_BOTTOM_DEFAULT;    ///< Bottom plane of viewport
    double nearplane = GRAPHICS_NEAR_DEFAULT;        ///< Near plane of viewport
    double farplane = GRAPHICS_FAR_DEFAULT;          ///< Far plane of viewport
};

////////////////////////////////////////////////////////////////////////////////
///
/// \brief graphics-wrapper
///
/// This class is responsible for all graphical stuff. That is:
/// initialization and providing methods for drawing lines. The class is built
/// on top of OpenGL and the SFML. The class is implemented as a meyers-singleton
/// to provide easy access to its methods for graphics abstraction classes like
/// IShape.
///
/// \todo Implement frustum culling
/// \todo Perhaps moving the camera towards z-axis is better than scaling, see
///         frustum culling.
///
////////////////////////////////////////////////////////////////////////////////
class CGraphics
{

    public:
    
        /// Returns instance of meyers-singleton
        static CGraphics& getInstance()
        {
            static CGraphics Instance;
            return (Instance);
        };
        
        //
        //--- Methods for videomanagement ------------------------------------//
        //

        //--- Constant methods -----------------------------------------------//
        Vector2d        screen2World(const Vector2d&) const;
        Vector2d        screen2World(const double&, const double&) const;
        Vector2d        world2Screen(const Vector2d&) const;
        double          getDynPelSize() const;
        double          getResMPX() const;
        double          getResMPY() const;
        double          getResPMX() const;
        double          getResPMY() const;
        unsigned short  getWidthScr() const;
        unsigned short  getHeightScr() const;
        void setColor(const double&, const double&, const double&) const;
        void setColor(const double&, const double&, const double&, const double&) const;
        void setPointSize(const double&) const;
        void setWidth(const double&) const;
        
        WindowHandleType* getWindow() const;

        //--- Methods --------------------------------------------------------//
        bool init();
        bool resizeWindow(unsigned short, unsigned short);
        void setWidthScr(const unsigned short&);
        void setHeightScr(const unsigned short&);
        void swapBuffers();
        
        void setWindow(WindowHandleType* const);

        void cacheSinCos(const int);
        //
        //--- Methods for camera movement ------------------------------------//
        //

        //--- Constant methods -----------------------------------------------//
        Vector2d    getCamPos() const;
        double      getCamAng() const;
        double      getCamZoom() const;
        
        const ViewPort&    getViewPort() const;
        
        //--- Methods --------------------------------------------------------//
        void applyCamMovement();
        void resetCam();
        void rotCamBy(const double&);
        void rotCamTo(const double&);
        void transCamBy(const Vector2d&);
        void transCamTo(const Vector2d&);
        void zoomCamBy(const double&);
        void zoomCamTo(const double&);

        //
        //--- Methods for drawing --------------------------------------------//
        //

        //--- Constant methods -----------------------------------------------//
        void circle(const Vector2d&, const double&, const int = 12, const bool = false) const;
        void dot(const Vector2d&) const;
        void dots(const std::vector<Vector2d>&, const Vector2d& _vecOffset = Vector2d(0.0,0.0)) const;
<<<<<<< HEAD
        void filledCircle(const Vector2d&, const double&, const double& = 12.0) const;
=======
        void dots(CCircularBuffer<Vector2d>&, const Vector2d& _vecOffset = Vector2d(0.0,0.0)) const;
        void filledCircle(const Vector2d&, const double&, const int = 12, const bool = false) const;
        void filledRect(const Vector2d&, const Vector2d&) const;
>>>>>>> c5ccdf7c
        void filledRectSS(const Vector2d&, const Vector2d&) const;
        void polygon(const VertexListType&, const PolygonType&, const Vector2d& _vecOffset = Vector2d(0.0,0.0)) const;
        void rect(const Vector2d&, const Vector2d&) const;
        void rectSS(const Vector2d&, const Vector2d&) const;
        void showVec(const Vector2d&, const Vector2d&) const;

        //--- Methods --------------------------------------------------------//
        void addVertex(const Vector2d&);
        void addVertex(const double&, const double&);
        void dots(CCircularBuffer<Vector2d>&, const Vector2d& _vecOffset = Vector2d(0.0,0.0));
        void filledRect(const Vector2d&, const Vector2d&);
        void setDepth(const double&);
        void beginLine(const PolygonType&, const double&);
        void endLine();
        
        void bufferGL(const GLenum, const std::vector<GLfloat>* const,
                                    const std::vector<GLfloat>* const);

        
    private:
        
        //--- Variables [private] --------------------------------------------//
        WindowHandleType*   m_pWindow;              ///< Pointer to main window
        
        ViewPort            m_ViewPort;             ///< Viewport for graphics
        glm::mat4           m_matTransform;         ///< Final transformation matrix
        glm::mat4           m_matProjection;        ///< Projection matrix
        glm::mat4           m_matRotate;            ///< Rotation matrix
        glm::mat4           m_matScale;             ///< Scale matrix

        GLuint              m_unIndex = 0u;         ///< Pointer to current index in buffer
        GLuint              m_unIndexStart = 0u;    ///< Index to start next primitive with
        GLuint              m_unIndexMax = GRAPHICS_SIZE_OF_INDEX_BUFFER; ///< Maximum number of vertices;

        GLuint              m_unIBOLines = 0u;      ///< Index buffer object for lines
        GLuint              m_unIBOLineLoop = 0u;   ///< Index buffer object for looped lines
        GLuint              m_unIBOLineStrip = 0u;  ///< Index buffer object for line strips
        GLuint              m_unIBOPoints = 0u;     ///< Index buffer object for points
        GLuint              m_unIBOTriangles = 0u;  ///< Index buffer object for triangles
        GLuint              m_unVAO = 0u;           ///< Vertex array object
        GLuint              m_unVBO = 0u;           ///< Vertex buffer (one for all single lines)
        GLuint              m_unVBOColours = 0u;    ///< Colour buffer (one for all vertex colours)
        
        std::vector<GLuint>   m_vecIndicesLines;        ///< Indices for single lines within buffers
        std::vector<GLuint>   m_vecIndicesLineLoop;     ///< Indices for looped lines within buffers
        std::vector<GLuint>   m_vecIndicesLineStrip;    ///< Indices for line strips within buffers
        std::vector<GLuint>   m_vecIndicesPoints;       ///< Indices for points within buffers
        std::vector<GLuint>   m_vecIndicesTriangles;    ///< Indices for triangles within buffers
        
<<<<<<< HEAD
        std::vector<GLuint>*  m_pvecIndex = nullptr;    ///< Pointer to current index buffer
        
        std::vector<GLfloat>    m_vecColours;           ///< Temporary buffer for colours of vertices
        std::vector<GLfloat>    m_vecVertices;          ///< Temporary buffer for vertices
        
        CShaderProgram      m_ShaderProgram;    ///< Basic shader program
        
        Vector3d            m_vecCamPos;            ///< camera position
        double              m_fCamAng;              ///< camera angle
        double              m_fCamZoom;             ///< camera zoom
        double              m_fDepth;               ///< depth of lines in list
        double              m_fDepthMax;            ///< maximum depth of levels
        double              m_fDepthMin;            ///< minimum depth of levels

        double              m_fDynPelSize;          ///< pel-size for dynamically sized shapes
        
        int                 m_nVideoFlags;          ///< videoflags like fullscreen, resolution
        unsigned short      m_unWidthScr;           ///< Screen width
        unsigned short      m_unHeightScr;          ///< Screen height
=======
        int                     m_nVideoFlags;  ///< videoflags like fullscreen, resolution
        unsigned short          m_unWidthScr;   ///< Screen width
        unsigned short          m_unHeightScr;  ///< Screen height

        std::list<Vector2d>     m_VertList;     ///< list, containing the coordinates of vertices
        std::vector<double>     m_CosCache;     ///< Cache for cosine values
        std::vector<double>     m_SinCache;     ///< Cache of sine values
>>>>>>> c5ccdf7c

        //--- Constructor/destructor [private] -------------------------------//
        CGraphics();
        ~CGraphics();

        //--- Operators [private] --------------------------------------------//
        CGraphics& operator=(const CGraphics&); ///< empty private operator=

};

//--- Implementation is done here for inline optimisation --------------------//

////////////////////////////////////////////////////////////////////////////////
///
/// \brief Base class for graphics
///
/// This class is the base class for all classes using graphics. It just defines
/// a constructor that initializes the meyers-singleton for the graphics
/// instance.
/// 
////////////////////////////////////////////////////////////////////////////////
class CGraphicsBase
{
public:
        CGraphics& getGraphics() {return m_Graphics;}
    
    protected:
        //--- Protected constructor ------------------------------------------//
        CGraphicsBase():m_Graphics(CGraphics::getInstance())
        {
            CTOR_CALL("GraphicsBase");
        };

        //--- Protected variables --------------------------------------------//
        CGraphics&  m_Graphics;                 ///< Instance of graphics class
};

///////////////////////////////////////////////////////////////////////////////
///
/// \brief Returns the element size of dynamically sized shapes
///
/// \return The element size set
///
///////////////////////////////////////////////////////////////////////////////
inline double CGraphics::getDynPelSize() const
{
    METHOD_ENTRY("CGraphics::getDynPelSize()");
    return (m_fDynPelSize);
}

///////////////////////////////////////////////////////////////////////////////
///
/// \brief Returns horizontal resolution
///
/// \return Horizontal resolution in m/pel
///
///////////////////////////////////////////////////////////////////////////////
inline double CGraphics::getResMPX() const
{
    METHOD_ENTRY("CGraphics::getResMPX()");
    return ((m_ViewPort.rightplane-m_ViewPort.leftplane) /
            (m_fCamZoom * m_unWidthScr));
}

///////////////////////////////////////////////////////////////////////////////
///
/// \brief Returns vertical resolution
///
/// \return Vertical resolution in m/pel
///
///////////////////////////////////////////////////////////////////////////////
inline double CGraphics::getResMPY() const
{
    METHOD_ENTRY("CGraphics::getResMPY()");
    return ((m_ViewPort.topplane-m_ViewPort.bottomplane) /
            (m_fCamZoom * m_unHeightScr));
}

///////////////////////////////////////////////////////////////////////////////
///
/// \brief Returns horizontal resolution
///
/// \return Horizontal resolution in pel/m
///
///////////////////////////////////////////////////////////////////////////////
inline double CGraphics::getResPMX() const
{
    METHOD_ENTRY("CGraphics::getResPMX()");
    return ((m_fCamZoom * m_unWidthScr) / 
            (m_ViewPort.rightplane-m_ViewPort.leftplane));
}

///////////////////////////////////////////////////////////////////////////////
///
/// \brief Returns vertical resolution
///
/// \return Vertical resolution in pel/m
///
///////////////////////////////////////////////////////////////////////////////
inline double CGraphics::getResPMY() const
{
    METHOD_ENTRY("CGraphics::getResPMY()");
    return ((m_fCamZoom * m_unHeightScr) / 
            (m_ViewPort.topplane-m_ViewPort.bottomplane));
}

///////////////////////////////////////////////////////////////////////////////
///
/// \brief Returns the screen width
///
/// \return Screen width in pel
///
///////////////////////////////////////////////////////////////////////////////
inline unsigned short CGraphics::getWidthScr() const
{
    METHOD_ENTRY("CGraphics::getWidthScr()");
    return m_unWidthScr;
}

///////////////////////////////////////////////////////////////////////////////
///
/// \brief Returns the screen height
///
/// \return Screen HeightScr in pel
///
///////////////////////////////////////////////////////////////////////////////
inline unsigned short CGraphics::getHeightScr() const
{
    METHOD_ENTRY("CGraphics::getHeightScr()");
    return m_unHeightScr;
}

///////////////////////////////////////////////////////////////////////////////
///
/// \brief Set RGB color
///
/// \param _fR Red value between 0.0 and 1.0
/// \param _fG Green value between 0.0 and 1.0
/// \param _fB Blue value between 0.0 and 1.0
///
///////////////////////////////////////////////////////////////////////////////
inline void CGraphics::setColor(const double& _fR, const double& _fG,
                                const double& _fB) const
{
    METHOD_ENTRY("CGraphics::setColor(const double&, const double&, const double&)");
    glColor3d(_fR, _fG, _fB);
}

///////////////////////////////////////////////////////////////////////////////
///
/// \brief Set RGB color with alpha value
///
/// \param _fR Red value between 0.0 and 1.0
/// \param _fG Green value between 0.0 and 1.0
/// \param _fB Blue value between 0.0 and 1.0
/// \param _fA Alpha value between 0.0 and 1.0
///
///////////////////////////////////////////////////////////////////////////////
inline void CGraphics::setColor(const double& _fR, const double& _fG,
                                const double& _fB, const double& _fA) const
{
    METHOD_ENTRY("CGraphics::setColor(const double&, const double&, const double&, const double&)");
    glColor4d(_fR, _fG, _fB, _fA);
}

///////////////////////////////////////////////////////////////////////////////
///
/// \brief Sets the size of points
///
/// \param _fS Size of points
///
///////////////////////////////////////////////////////////////////////////////
inline void CGraphics::setPointSize(const double& _fS) const
{
    METHOD_ENTRY("CGraphics::setPointSize")
    glPointSize(_fS);
}

///////////////////////////////////////////////////////////////////////////////
///
/// \brief Sets width of lines
///
/// \param _fW Width of lines
///
///////////////////////////////////////////////////////////////////////////////
inline void CGraphics::setWidth(const double& _fW) const
{
    METHOD_ENTRY("CGraphics::setColor")
    glLineWidth(_fW);
}

///////////////////////////////////////////////////////////////////////////////
///
/// \brief Returns the main window of initialisation
///
/// This method return a pointer to the main window that is created when 
/// initialising the graphics with. It is needed for external use of
/// event loop which is hooked to the main window.
///
/// \return Main window
///
///////////////////////////////////////////////////////////////////////////////
inline WindowHandleType* CGraphics::getWindow() const
{
    METHOD_ENTRY("CGraphics::getWindow")
    if (m_pWindow == nullptr)
    {
        ERROR_MSG("Graphics", "No window handle. Maybe graphics wasn't initialised before.")
    }
    return m_pWindow;
}

///////////////////////////////////////////////////////////////////////////////
///
/// \brief Set the screen width
///
/// Actually, this method does not resize the screen, it just modifies the
/// variable. To resize the screen, it must be initialized again.
///
/// \param _unWidthScr Screen width in pel
///
///////////////////////////////////////////////////////////////////////////////
inline void CGraphics::setWidthScr(const unsigned short& _unWidthScr)
{
    METHOD_ENTRY("CGraphics::setWidthScr(const unsigned short&)");
    m_unWidthScr = _unWidthScr;
}

///////////////////////////////////////////////////////////////////////////////
///
/// \brief Set the screen height
///
/// Actually, this method does not resize the screen, it just modifies the
/// variable. To resize the screen, it must be initialized again.
///
/// \param _unWidth Screen height in pel
///
///////////////////////////////////////////////////////////////////////////////
inline void CGraphics::setHeightScr(const unsigned short& _unHeightScr)
{
    METHOD_ENTRY("CGraphics::setHeightScr(const unsigned short&)");
    m_unHeightScr = _unHeightScr;
}

///////////////////////////////////////////////////////////////////////////////
///
/// \brief Set the main window
///
/// \param _pWindow Main window
///
///////////////////////////////////////////////////////////////////////////////
inline void CGraphics::setWindow(WindowHandleType* const _pWindow)
{
    METHOD_ENTRY("CGraphics::setWindow");
    m_pWindow = _pWindow;
}

///////////////////////////////////////////////////////////////////////////////
///
/// \brief Returns the camera angle
///
/// \return The camera angle
///
///////////////////////////////////////////////////////////////////////////////
inline Vector2d CGraphics::getCamPos() const
{
    METHOD_ENTRY("CGraphics::getCamPos()");
    return Vector2d(m_vecCamPos[0], m_vecCamPos[1]);
}

///////////////////////////////////////////////////////////////////////////////
///
/// \brief Returns the camera angle
///
/// \return The camera angle
///
///////////////////////////////////////////////////////////////////////////////
inline double CGraphics::getCamAng() const
{
    METHOD_ENTRY("CGraphics::getCamAngle()");
    return m_fCamAng;
}

///////////////////////////////////////////////////////////////////////////////
///
/// \brief Returns the camera zoom
///
/// \return The camera zoom
///
///////////////////////////////////////////////////////////////////////////////
inline double CGraphics::getCamZoom() const
{
    METHOD_ENTRY("CGraphics::getCamZoom()");
    return m_fCamZoom;
}

///////////////////////////////////////////////////////////////////////////////
///
/// \brief Returns viewport information
///
/// \return Viewport information
///
///////////////////////////////////////////////////////////////////////////////
inline const ViewPort& CGraphics::getViewPort() const
{
    METHOD_ENTRY("CGraphics::getViewPort()");
    return m_ViewPort;
}

///////////////////////////////////////////////////////////////////////////////
///
/// \brief Sets depth of primitiv that should be drawn
///
/// \param _fD Depth of primitiv
///
///////////////////////////////////////////////////////////////////////////////
inline void CGraphics::setDepth(const double& _fD)
{
    METHOD_ENTRY("CGraphics::setDepth")
    m_fDepth = _fD;
}

#endif // GRAPHICS_H<|MERGE_RESOLUTION|>--- conflicted
+++ resolved
@@ -83,14 +83,9 @@
 
 const double GRAPHICS_DYN_PEL_SIZE_DEFAULT = 10.0;      ///< Default size of dyn-objects
 
-<<<<<<< HEAD
-=======
-const double GRAPHICS_RAD2DEG = 180.0 / M_PI;           ///< Converts radiant to degree values
 const double GRAPHICS_MAX_CACHE_SIZE = 1024;            ///< Maximum size of cache
 
 const bool GRAPHICS_CIRCLE_USE_CACHE = true;            ///< Flag for using sine/cosine cache
-
->>>>>>> c5ccdf7c
 /// Specifies the type of polygon to be drawn
 enum class PolygonType
 {
@@ -209,13 +204,7 @@
         void circle(const Vector2d&, const double&, const int = 12, const bool = false) const;
         void dot(const Vector2d&) const;
         void dots(const std::vector<Vector2d>&, const Vector2d& _vecOffset = Vector2d(0.0,0.0)) const;
-<<<<<<< HEAD
-        void filledCircle(const Vector2d&, const double&, const double& = 12.0) const;
-=======
-        void dots(CCircularBuffer<Vector2d>&, const Vector2d& _vecOffset = Vector2d(0.0,0.0)) const;
         void filledCircle(const Vector2d&, const double&, const int = 12, const bool = false) const;
-        void filledRect(const Vector2d&, const Vector2d&) const;
->>>>>>> c5ccdf7c
         void filledRectSS(const Vector2d&, const Vector2d&) const;
         void polygon(const VertexListType&, const PolygonType&, const Vector2d& _vecOffset = Vector2d(0.0,0.0)) const;
         void rect(const Vector2d&, const Vector2d&) const;
@@ -265,7 +254,6 @@
         std::vector<GLuint>   m_vecIndicesPoints;       ///< Indices for points within buffers
         std::vector<GLuint>   m_vecIndicesTriangles;    ///< Indices for triangles within buffers
         
-<<<<<<< HEAD
         std::vector<GLuint>*  m_pvecIndex = nullptr;    ///< Pointer to current index buffer
         
         std::vector<GLfloat>    m_vecColours;           ///< Temporary buffer for colours of vertices
@@ -285,16 +273,9 @@
         int                 m_nVideoFlags;          ///< videoflags like fullscreen, resolution
         unsigned short      m_unWidthScr;           ///< Screen width
         unsigned short      m_unHeightScr;          ///< Screen height
-=======
-        int                     m_nVideoFlags;  ///< videoflags like fullscreen, resolution
-        unsigned short          m_unWidthScr;   ///< Screen width
-        unsigned short          m_unHeightScr;  ///< Screen height
-
-        std::list<Vector2d>     m_VertList;     ///< list, containing the coordinates of vertices
+
         std::vector<double>     m_CosCache;     ///< Cache for cosine values
         std::vector<double>     m_SinCache;     ///< Cache of sine values
->>>>>>> c5ccdf7c
-
         //--- Constructor/destructor [private] -------------------------------//
         CGraphics();
         ~CGraphics();
